#!/usr/bin/bash -l
#SBATCH --job-name=ai-models-ensembles
#SBATCH --nodes=1
#SBATCH --partition=normal
#SBATCH --account=s83
#SBATCH --output=logs%j.out
#SBATCH --error=logs%j.err
#SBATCH --time=23:59:00
#SBATCH --no-requeue
<<<<<<< HEAD
#SBATCH --mem=444G
=======
#SBATCH --mem=300G
>>>>>>> ad007aaa

export DATE_TIME=201801010000 # Lothar: 199912250000, Burglind: 201801010000
export MODEL_NAME=fourcastnetv2-small # fourcastnetv2-small, graphcast
export PERTURBATION_INIT=0.0
export PERTURBATION_LATENT=0.0
<<<<<<< HEAD
export NUM_MEMBERS=1
=======
export NUM_MEMBERS=5
>>>>>>> ad007aaa

# if conda env ai-models does not exist then create it
if ! mamba env list | grep -q ai-models; then
    mamba env create -n ai-models -f environment.yml
    mamba activate ai-models
    pip install -r requirements.txt -f https://storage.googleapis.com/jax-releases/jax_cuda_releases.html
fi

mamba activate ai-models

if [ ! -x runscript.sh ]; then
    chmod +x runscript.sh
fi

srun runscript.sh<|MERGE_RESOLUTION|>--- conflicted
+++ resolved
@@ -1,27 +1,20 @@
 #!/usr/bin/bash -l
 #SBATCH --job-name=ai-models-ensembles
 #SBATCH --nodes=1
+#SBATCH --partition=normal
 #SBATCH --partition=normal
 #SBATCH --account=s83
 #SBATCH --output=logs%j.out
 #SBATCH --error=logs%j.err
 #SBATCH --time=23:59:00
 #SBATCH --no-requeue
-<<<<<<< HEAD
 #SBATCH --mem=444G
-=======
-#SBATCH --mem=300G
->>>>>>> ad007aaa
 
 export DATE_TIME=201801010000 # Lothar: 199912250000, Burglind: 201801010000
 export MODEL_NAME=fourcastnetv2-small # fourcastnetv2-small, graphcast
 export PERTURBATION_INIT=0.0
 export PERTURBATION_LATENT=0.0
-<<<<<<< HEAD
 export NUM_MEMBERS=1
-=======
-export NUM_MEMBERS=5
->>>>>>> ad007aaa
 
 # if conda env ai-models does not exist then create it
 if ! mamba env list | grep -q ai-models; then
