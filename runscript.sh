--- conflicted
+++ resolved
@@ -94,17 +94,11 @@
 
 # if [ -z "$(find "${PERTURBATION_DIR}/0/${CROP_REGION}/animations/" -name '*gif' -print -quit 2>/dev/null)" ]; then
     echo "Generating Animations"
-<<<<<<< HEAD
-    python -u -m ai_models_ensembles.animator.py "$DATE_TIME" "$MODEL_NAME" "$PERTURBATION_INIT" "$PERTURBATION_LATENT" "$CROP_REGION"
-    # python -u -m ai_models_ensembles.animator_3d.py "$DATE_TIME" "$MODEL_NAME" "$PERTURBATION_INIT" "$PERTURBATION_LATENT" "$CROP_REGION"
-fi
-=======
     python -u src/animator.py "$DATE_TIME" "$MODEL_NAME" "$PERTURBATION_INIT" \
             "$PERTURBATION_LATENT" "$NUM_MEMBERS" "$CROP_REGION"
     # python -u src/animator_3d.py "$DATE_TIME" "$MODEL_NAME" "$PERTURBATION_INIT" \
             # "$PERTURBATION_LATENT" "$NUM_MEMBERS" "$CROP_REGION"
 # fi
->>>>>>> d6561259
 
 echo "Cleaning up GRIB files"
 if command -v fd &>/dev/null; then
